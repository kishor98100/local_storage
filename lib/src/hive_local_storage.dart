import 'dart:async';
import 'dart:convert';

// ignore: depend_on_referenced_packages
import 'package:collection/collection.dart';
import 'package:flutter/foundation.dart';
import 'package:hive_flutter/hive_flutter.dart';
import 'package:path/path.dart' as p;
import 'package:path_provider/path_provider.dart';
import 'package:rxdart/rxdart.dart';
import 'package:synchronized/synchronized.dart';

import '_encryption_helper.dart';
import '_jwt_decoder.dart';
import 'session.dart';

/// {@template local_storage}
/// A wrapper class for session and cache box uses [Hive]
/// {@endtemplate}
class LocalStorage {
  /// Example: use with Riverpod
  ///
  /// ```dart
  /// final localStorageProvider = Provider<LocalStorage>((ref)=>throw UnImplementedError());
  /// ```
  ///
  /// in main function
  ///
  ///```dart
  /// void main() {
  ///   runZonedGuarded(
  ///     () async {
  ///       final localStorage = await LocalStorage.getInstance();
  ///       runApp(
  ///         ProviderScope(
  ///           overrides: [
  ///             localStorageProvider.overrideWithValue(localStorage),
  ///           ],
  ///           child: App(),
  ///         ),
  ///       );
  ///     },
  ///     (e, _) => throw e,
  ///   );
  /// }
  /// ```

  ///
  ///
  ///{@macro local_storage}
  LocalStorage._();

  static final _lock = Lock();

  /// session key
  static const String sessionKey = '__JWT_SESSION_KEY__';

  /// cache key
  static const String cacheKey = '__CACHE_KEY__';

<<<<<<< HEAD
=======
  /// encryption key
  static const String encryptionBoxKey = '__ENCRYPTION_KEY__';

  /// [FlutterSecureStorage] storage for storing encryption key
  static const FlutterSecureStorage _storage = FlutterSecureStorage(
    aOptions: AndroidOptions(encryptedSharedPreferences: true),
    iOptions: IOSOptions(accessibility: KeychainAccessibility.first_unlock_this_device),
  );

>>>>>>> 148a9ccb
  /// [Box] session box
  static late Box<Session> _sessionBox;

  /// [Box] _cacheBox
  static late Box<dynamic> _cacheBox;

  /// path to store the boxes
  static String? _storagePath;

  /// encryption cipher for the boxes
  ///
  static late HiveCipher _encryptionCipher;

  /// initialize the dependencies
  /// register the adapters
  /// ```
  /// final instance = LocalStorage.getInstance(registerAdapters:(){
  ///   Hive..registerAdapter(adapter1)
  ///       ..registerAdapter(adapter2);
  /// });
  /// ```
  /// open the boxes
  /// returns [LocalStorage] instance
  static Future<LocalStorage> getInstance({
    String? storageDirectory,
    void Function()? registerAdapters,
    HiveCipher? customCipher,
  }) async {
    await _lock.synchronized(() async {
      final appDir = await getApplicationDocumentsDirectory();
      if (!kIsWeb) {
        _storagePath = appDir.path;
        _storagePath = p.join(_storagePath!, storageDirectory);
      }
      Hive.init(_storagePath);
      Hive.registerAdapter(SessionAdapter());
      registerAdapters?.call();
<<<<<<< HEAD
      _encryptionCipher = await EncryptionHelper.hiveCipher(customCipher);
      _sessionBox = await Hive.openBox<Session>(sessionKey, encryptionCipher: _encryptionCipher);
      _cacheBox = await Hive.openBox(cacheKey, encryptionCipher: _encryptionCipher);
=======
      _sessionBox = await Hive.openBox<Session>(sessionKey, encryptionCipher: await _cipher(customCipher));
      _cacheBox = await Hive.openBox(cacheKey, encryptionCipher: await _cipher(customCipher));
>>>>>>> 148a9ccb
    });
    return LocalStorage._();
  }

<<<<<<< HEAD
=======
  /// returns encryption cipher for boxes
  static Future<HiveCipher> _cipher(HiveCipher? customCipher) async {
    if (customCipher != null) return customCipher;
    return await _encryptionKey;
  }

  /// HiveAesCipher encryptionKey
  /// encryption key to secure session box
  static Future<HiveAesCipher> get _encryptionKey async {
    late Uint8List encryptionKey;
    var keyString = await _storage.read(key: encryptionBoxKey);
    if (keyString == null) {
      final key = Hive.generateSecureKey();
      await _storage.write(key: encryptionBoxKey, value: base64UrlEncode(key));
      encryptionKey = Uint8List.fromList(key);
    } else {
      encryptionKey = base64Url.decode(keyString);
    }
    return HiveAesCipher(encryptionKey);
  }

>>>>>>> 148a9ccb
  /// `openBox`
  /// open custom box
  FutureOr<Box<T>> openBox<T>({
    required String boxName,
    @Deprecated('''use customCipher from getInstance() method instead
      will be removed in next version''') HiveCipher? customCipher,
    int? typeId,
  }) async {
    assert(typeId != 0, 'typeId 0 is already occupied by session');
    if (typeId != null && !Hive.isAdapterRegistered(typeId)) {
      throw Exception('Please register adapter for $T.');
    }
    return _lockGuard(() {
      customCipher ??= _encryptionCipher;
      return Hive.openBox<T>(
        boxName,
        encryptionCipher: customCipher,
      );
    });
  }

  /// `getBox`
  /// returns the previously opened box if exists
  /// otherwise opens the box and returns new box
  Future<Box<T>> getBox<T>(String name) async {
    return _lockGuard(
      () => Hive.box<T>(name),
      () => Hive.openBox<T>(name, encryptionCipher: _encryptionCipher),
    );
  }

  /// `put`
  /// puts data in cache box
  /// if [boxName] is provided then it will put data in custom box
  Future<void> put<T>({
    required String key,
    required T value,
    String? boxName,
  }) {
    return _lockGuard(() {
      if (boxName == null) return _cacheBox.put(key, value);
      return Hive.box<T>(boxName).put(key, value);
    });
  }

  /// `get`
  /// get data from cache box
  /// returns [defaultValue] if [key] is not found
  /// returns null if [defaultValue] is not provided
  /// if [boxName] is provided then it will get data from custom box
  T? get<T>({
    required String key,
    T? defaultValue,
    String? boxName,
  }) {
    return _guard(() {
      if (boxName == null) return _cacheBox.get(key, defaultValue: defaultValue);
      return Hive.box(boxName).get(key, defaultValue: defaultValue);
    }, () {
      return defaultValue;
    });
  }

  /// `remove`
  /// removes data from cache box
  /// if [boxName] is provided then it will remove data from custom box
  Future<void> remove<T>({
    required String key,
    String? boxName,
  }) async {
    return _lockGuard(() {
      if (boxName == null) return _cacheBox.delete(key);
      return Hive.box<T>(boxName).delete(key);
    });
  }

  /// `values`
  /// get all the values from custom box
  List<T> values<T>(String boxName) {
    return _guard(() => Hive.box<T>(boxName).values.toList());
  }

  /// `add`
  /// add data to custom box
  Future<void> add<T>({
    required String boxName,
    required T value,
  }) async {
    return _lockGuard(() async {
      final box = Hive.box<T>(boxName);
      await box.add(value);
    });
  }

  /// `addAll`
  /// add multiple data to custom box
  Future<void> addAll<T>({
    required String boxName,
    required List<T> values,
  }) async {
    return _lockGuard(() async {
      final box = Hive.box<T>(boxName);
      await box.addAll(values);
    });
  }

  /// `update`
  /// update item from data
  ///
  /// only supports [HiveObject] type
  Future<void> update<T>({
    required String boxName,
    required T value,
    bool Function(T)? filter,
  }) {
    return _lockGuard(() async {
      final box = Hive.box<T>(boxName);
<<<<<<< HEAD
      final values = box.values.toList();
      values.removeWhere(filter ?? (element) => element == value);
      values.add(value);
      await box.clear();
      await box.addAll(values);
    });
=======
      final data = box.values.firstWhereOrNull(filter ?? (element) => element == value);
      if (data != null) await _lock.synchronized(() => data.delete());
      await _lock.synchronized(() => box.add(value));
    } else {
      throw Exception('Please `openBox` before accessing it');
    }
>>>>>>> 148a9ccb
  }

  /// `delete`
  /// delete item from data
  ///
  /// only supports [HiveObject] type
  Future<void> delete<T>({
    required String boxName,
    required T value,
    bool Function(T)? filter,
  }) {
    return _lockGuard(() async {
      final box = Hive.box<T>(boxName);
<<<<<<< HEAD
      final values = box.values.toList();
      values.removeWhere(filter ?? (element) => element == value);
      await box.clear();
      await box.addAll(values);
    });
=======
      final data = box.values.firstWhereOrNull(filter ?? (element) => element == value);
      await _lock.synchronized(() => data?.delete());
    } else {
      throw Exception('Please `openBox` before accessing it');
    }
>>>>>>> 148a9ccb
  }

  /// private getter to access session
  Session? get _session => _guard(() => _sessionBox.values.firstOrNull);

  /// accessToken
  /// getter to access accessToken
  String? get accessToken => _session?.accessToken;

  /// refreshToken
  /// getter to access refreshToken
  String? get refreshToken => _session?.refreshToken;

  /// createdAt
  /// getter to access createdAt
  DateTime? get createdAt => _session?.createdAt;

  /// updatedAt
  /// getter to access updatedAt
  DateTime? get updatedAt => _session?.updatedAt;

  /// remainingTokenDuration
  /// returns remaining time of token
  Duration get remainingTokenDuration {
    return _guard(() {
      if (!hasSession) return Duration.zero;
      return JwtDecoder.getRemainingTime(_session!.accessToken);
    });
  }

  /// `onSessionChange`
  /// returns stream of [bool] when data changes on box
  Stream<bool> get onSessionChange {
    return _guard(
        () => _sessionBox.watch().distinct().map<bool>((event) {
              return event.value != null;
            }).startWith(hasSession),
        () => Stream.value(false));
  }

  /// `hasSession`
  /// checks whether `Box<Session>` is not empty or [Session] is not null
  bool get hasSession {
    return _guard(() => _sessionBox.isNotEmpty && _session != null, () => false);
  }

  /// `saveToken`
  /// updates access token if exists or saves new one if not
  /// updates refresh token
  Future<void> saveToken(String token, [String? refreshToken]) {
    return _lockGuard(() async {
      if (hasSession) {
        _session!
          ..accessToken = token
          ..refreshToken = refreshToken
          ..updatedAt = DateTime.now();
        return _session!.save();
      } else {
        final session = Session()
          ..accessToken = token
          ..refreshToken = refreshToken
          ..createdAt = DateTime.now();
        await _sessionBox.clear();
        await _sessionBox.add(session);
      }
    });
  }

  /// `isTokenExpired`
  /// checks whether token is expired or not
  bool? get isTokenExpired {
    return _guard(() {
      if (!hasSession) return null;
      return JwtDecoder.isExpired(_session!.accessToken);
    });
  }

  /// clearSession
  /// removes the [Session] value from [Box]
  Future<void> clearSession() {
    return _lockGuard(_sessionBox.clear);
  }

  /// watch
  /// watch specific key for value changed
  Stream<T?> watchKey<T>({
    required String key,
    String? boxName,
  }) {
<<<<<<< HEAD
    return _guard(() {
      if (boxName == null) return _cacheBox.watch(key: key).distinct().map<T?>((event) => event.value as T?);
      final box = Hive.box<T>(boxName);
      return box.watch(key: key).distinct().map<T?>((event) => event.value as T?);
    });
=======
    if (boxName != null) {
      if (Hive.isBoxOpen(boxName)) {
        final box = Hive.box<T>(boxName);
        return box.watch(key: key).distinct().map<T?>((event) => event.value as T?);
      } else {
        throw Exception('$boxName is not yet opened, Please `openBox` before accessing it');
      }
    } else {
      return _cacheBox.watch(key: key).distinct().map<T?>((event) => event.value as T?);
    }
>>>>>>> 148a9ccb
  }

  /// getList
  /// get list data
  List<T> getList<T>({
    required String key,
    List<T> defaultValue = const [],
  }) {
    return _guard(
      () {
        final encodedData = _cacheBox.get(key, defaultValue: '');
        if (encodedData.isEmpty) return defaultValue;
        final decodedData = jsonDecode(encodedData);
        return List<T>.of(decodedData);
      },
      () => defaultValue,
    );
  }

  /// save list of data
  Future<void> putList<T>({
    required String key,
    required List<T> value,
  }) async {
    return _lockGuard(() {
      final encodedData = jsonEncode(value);
      return _cacheBox.put(key, encodedData);
    });
  }

  /// save
  /// puts value in box with [key]
  Future<void> putAll({
    required Map<String, dynamic> entries,
  }) async {
    return _lockGuard(() => _cacheBox.putAll(entries));
  }

  /// clear
  /// clear all values from box
  Future<int> clear() async {
    return _lockGuard(_cacheBox.clear);
  }

  /// `writeAndClose`
  /// write value to box and close the box
  static Future<void> writeAndClose<T>({
    required String boxName,
    required String key,
    required T value,
  }) async {
    return _lock.synchronized(() async {
<<<<<<< HEAD
      try {
        /// open new box
        final box = await Hive.openBox<T>(
          boxName,
          encryptionCipher: _encryptionCipher,
        );
=======
      /// open new box
      final box = await Hive.openBox<T>(boxName, encryptionCipher: await _cipher(null));
>>>>>>> 148a9ccb

        /// put value
        await box.put(key, value);

        /// close the box
        await box.close();
      } catch (e, s) {
        throw Error.throwWithStackTrace(e, s);
      }
    });
  }

  /// `readAndClose`
  /// read value from box and close the box
  static Future<T?> readAndClose<T>({
    required String key,
    required String boxName,
  }) async {
    return _lock.synchronized(() async {
<<<<<<< HEAD
      try {
        /// open new box
        final box = await Hive.openBox<T>(boxName, encryptionCipher: _encryptionCipher);

        /// get value
        final value = box.get(key);
=======
      /// open new box
      final box = await Hive.openBox<T>(boxName, encryptionCipher: await _cipher(null));
      final value = box.get(key);
>>>>>>> 148a9ccb

        /// close the box
        await box.close();

        /// return value
        return value;
      } catch (e, s) {
        throw Error.throwWithStackTrace(e, s);
      }
    });
  }

  /// clearAll
  /// clear all values from both session box and cache box
  /// does not clears box created using `openBox()`
  Future<void> clearAll() async {
    return _lockGuard(() {
      Future.wait([
        _sessionBox.clear(),
        _cacheBox.clear(),
      ]);
    });
  }

  /// close all the opened box
  Future<void> closeAll() async {
    return _lockGuard(() {
      Future.wait([
        _sessionBox.close(),
        _cacheBox.close(),
        Hive.close(),
      ]);
    });
  }

  /// delete all the opened box
  Future<void> deleteAll() {
    return _lockGuard(() {
      Future.wait([
        _sessionBox.deleteFromDisk(),
        _cacheBox.deleteFromDisk(),
        Hive.deleteFromDisk(),
      ]);
    });
  }

  /// convert box to map
  Map<String, Map<String, dynamic>?> toCacheMap() => Map.unmodifiable(_cacheBox.toMap());
<<<<<<< HEAD

  /// common guard for all the methods
  Future<T> _lockGuard<T>(
    FutureOr<T> Function() action, [
    FutureOr<T> Function()? onError,
  ]) {
    return _lock.synchronized(() async {
      try {
        return await action();
      } catch (e, s) {
        if (onError != null) {
          return await onError();
        } else {
          throw Error.throwWithStackTrace(e, s);
        }
      }
    });
  }

  /// guard for non async methods
  T _guard<T>(T Function() action, [T Function()? onError]) {
    try {
      return action();
    } catch (e, s) {
      if (onError != null) {
        return onError();
      } else {
        throw Error.throwWithStackTrace(e, s);
      }
    }
  }
=======
>>>>>>> 148a9ccb
}<|MERGE_RESOLUTION|>--- conflicted
+++ resolved
@@ -58,18 +58,6 @@
   /// cache key
   static const String cacheKey = '__CACHE_KEY__';
 
-<<<<<<< HEAD
-=======
-  /// encryption key
-  static const String encryptionBoxKey = '__ENCRYPTION_KEY__';
-
-  /// [FlutterSecureStorage] storage for storing encryption key
-  static const FlutterSecureStorage _storage = FlutterSecureStorage(
-    aOptions: AndroidOptions(encryptedSharedPreferences: true),
-    iOptions: IOSOptions(accessibility: KeychainAccessibility.first_unlock_this_device),
-  );
-
->>>>>>> 148a9ccb
   /// [Box] session box
   static late Box<Session> _sessionBox;
 
@@ -107,42 +95,13 @@
       Hive.init(_storagePath);
       Hive.registerAdapter(SessionAdapter());
       registerAdapters?.call();
-<<<<<<< HEAD
       _encryptionCipher = await EncryptionHelper.hiveCipher(customCipher);
       _sessionBox = await Hive.openBox<Session>(sessionKey, encryptionCipher: _encryptionCipher);
       _cacheBox = await Hive.openBox(cacheKey, encryptionCipher: _encryptionCipher);
-=======
-      _sessionBox = await Hive.openBox<Session>(sessionKey, encryptionCipher: await _cipher(customCipher));
-      _cacheBox = await Hive.openBox(cacheKey, encryptionCipher: await _cipher(customCipher));
->>>>>>> 148a9ccb
     });
     return LocalStorage._();
   }
 
-<<<<<<< HEAD
-=======
-  /// returns encryption cipher for boxes
-  static Future<HiveCipher> _cipher(HiveCipher? customCipher) async {
-    if (customCipher != null) return customCipher;
-    return await _encryptionKey;
-  }
-
-  /// HiveAesCipher encryptionKey
-  /// encryption key to secure session box
-  static Future<HiveAesCipher> get _encryptionKey async {
-    late Uint8List encryptionKey;
-    var keyString = await _storage.read(key: encryptionBoxKey);
-    if (keyString == null) {
-      final key = Hive.generateSecureKey();
-      await _storage.write(key: encryptionBoxKey, value: base64UrlEncode(key));
-      encryptionKey = Uint8List.fromList(key);
-    } else {
-      encryptionKey = base64Url.decode(keyString);
-    }
-    return HiveAesCipher(encryptionKey);
-  }
-
->>>>>>> 148a9ccb
   /// `openBox`
   /// open custom box
   FutureOr<Box<T>> openBox<T>({
@@ -260,21 +219,13 @@
   }) {
     return _lockGuard(() async {
       final box = Hive.box<T>(boxName);
-<<<<<<< HEAD
       final values = box.values.toList();
       values.removeWhere(filter ?? (element) => element == value);
       values.add(value);
       await box.clear();
       await box.addAll(values);
     });
-=======
-      final data = box.values.firstWhereOrNull(filter ?? (element) => element == value);
-      if (data != null) await _lock.synchronized(() => data.delete());
-      await _lock.synchronized(() => box.add(value));
-    } else {
-      throw Exception('Please `openBox` before accessing it');
-    }
->>>>>>> 148a9ccb
+
   }
 
   /// `delete`
@@ -288,19 +239,11 @@
   }) {
     return _lockGuard(() async {
       final box = Hive.box<T>(boxName);
-<<<<<<< HEAD
       final values = box.values.toList();
       values.removeWhere(filter ?? (element) => element == value);
       await box.clear();
       await box.addAll(values);
     });
-=======
-      final data = box.values.firstWhereOrNull(filter ?? (element) => element == value);
-      await _lock.synchronized(() => data?.delete());
-    } else {
-      throw Exception('Please `openBox` before accessing it');
-    }
->>>>>>> 148a9ccb
   }
 
   /// private getter to access session
@@ -390,24 +333,11 @@
     required String key,
     String? boxName,
   }) {
-<<<<<<< HEAD
     return _guard(() {
       if (boxName == null) return _cacheBox.watch(key: key).distinct().map<T?>((event) => event.value as T?);
       final box = Hive.box<T>(boxName);
       return box.watch(key: key).distinct().map<T?>((event) => event.value as T?);
     });
-=======
-    if (boxName != null) {
-      if (Hive.isBoxOpen(boxName)) {
-        final box = Hive.box<T>(boxName);
-        return box.watch(key: key).distinct().map<T?>((event) => event.value as T?);
-      } else {
-        throw Exception('$boxName is not yet opened, Please `openBox` before accessing it');
-      }
-    } else {
-      return _cacheBox.watch(key: key).distinct().map<T?>((event) => event.value as T?);
-    }
->>>>>>> 148a9ccb
   }
 
   /// getList
@@ -460,18 +390,12 @@
     required T value,
   }) async {
     return _lock.synchronized(() async {
-<<<<<<< HEAD
       try {
         /// open new box
         final box = await Hive.openBox<T>(
           boxName,
           encryptionCipher: _encryptionCipher,
         );
-=======
-      /// open new box
-      final box = await Hive.openBox<T>(boxName, encryptionCipher: await _cipher(null));
->>>>>>> 148a9ccb
-
         /// put value
         await box.put(key, value);
 
@@ -490,18 +414,13 @@
     required String boxName,
   }) async {
     return _lock.synchronized(() async {
-<<<<<<< HEAD
       try {
         /// open new box
         final box = await Hive.openBox<T>(boxName, encryptionCipher: _encryptionCipher);
 
         /// get value
         final value = box.get(key);
-=======
-      /// open new box
-      final box = await Hive.openBox<T>(boxName, encryptionCipher: await _cipher(null));
-      final value = box.get(key);
->>>>>>> 148a9ccb
+
 
         /// close the box
         await box.close();
@@ -550,7 +469,6 @@
 
   /// convert box to map
   Map<String, Map<String, dynamic>?> toCacheMap() => Map.unmodifiable(_cacheBox.toMap());
-<<<<<<< HEAD
 
   /// common guard for all the methods
   Future<T> _lockGuard<T>(
@@ -582,6 +500,5 @@
       }
     }
   }
-=======
->>>>>>> 148a9ccb
+
 }