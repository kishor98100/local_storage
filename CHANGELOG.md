<<<<<<< HEAD
## 1.0.1

[BREAKING CHANGES]

- refactored adapter registration logic
=======
## 1.0.0+1

- updated documentation
>>>>>>> 7055fcee

## 1.0.0

[BREAKING CHANGES]

- added support for opening custom boxes
- use encrypted box by default
- added support for adding list (encode/decode data)
- removed expiresIn from Session [Node: uses JWTDecoder to decode and get expiry time]

## 0.0.9

- added factory constructor to make compatible with riverpod

## 0.0.8

- added HiveField annotation in session object's fields

## 0.0.7

- Bug fixes when getting session
- added JwtDecoder

## 0.0.6

- Removed unnecessary type cast
- added isTokenExpired getter to check whether accessToken is expired or not
- hasSession() method renamed to hasSession getter
- added support for registering custom type adapters

## 0.0.5

- Breaking Changes
    - Methods are renamed for easy understanding
- map getter added to make compatible to CacheStore

## 0.0.4

- Bug fixes

## 0.0.3

- updated README.md

## 0.0.2

- typo fixes

## 0.0.1

- initial release
<|MERGE_RESOLUTION|>--- conflicted
+++ resolved
@@ -1,14 +1,12 @@
-<<<<<<< HEAD
 ## 1.0.1
 
 [BREAKING CHANGES]
 
 - refactored adapter registration logic
-=======
+
 ## 1.0.0+1
 
 - updated documentation
->>>>>>> 7055fcee
 
 ## 1.0.0
 
