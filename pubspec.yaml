--- conflicted
+++ resolved
@@ -1,10 +1,6 @@
 name: hive_local_storage
 description: A cache helper which uses hive and flutter_secure_storage to make ease to store session and encrypted data
-<<<<<<< HEAD
 version: 1.0.1
-=======
-version: 1.0.0+1
->>>>>>> 7055fcee
 homepage: https://github.com/kishor98100/local_storage
 repository: https://github.com/kishor98100/local_storage
 
